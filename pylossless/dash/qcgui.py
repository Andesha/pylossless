# Authors: Christian O'Reilly <christian.oreilly@sc.edu>
#          Scott Huberty <seh33@uw.edu>
# License: MIT

"""Python file to instantiate the graphs for the qcr app."""

from pathlib import Path

# file selection
<<<<<<< HEAD
=======
import tkinter as tk
from tkinter import filedialog
import multiprocessing

>>>>>>> 9779fe00
import numpy as np

import dash
from dash import dcc, html, no_update
from dash.dependencies import Input, Output
import dash_bootstrap_components as dbc

# loading raw object
from mne_bids import get_bids_path_from_fname
import mne
from mne.utils import logger

from .topo_viz import TopoVizICA
from .mne_visualizer import MNEVisualizer, ICVisualizer

from . import ic_label_cmap
from ..pipeline import LosslessPipeline

from .css_defaults import CSS, STYLE


def open_folder_dialog():
    """Provide user with a finder window to select a directory."""
    root = tk.Tk()
    root.withdraw()
    file_path = filedialog.askdirectory()
    root.destroy()
    return file_path


class QCGUI:
    """Class that stores the visualizer-plots that are used in the qcr app."""

    def __init__(self, app, fpath=None, project_root=None, verbose=False):
        """Initialize class.

        Parameters
        ----------
        app : dash.app
            The dash.app object that will host the graphs. This is usually
            defined in a python file named app.py
        fpath : mne_bids.BIDSPath | pathlib.Path | None
            The EEG file to read. Should be the file in one of the subject
            folders in a derivatives/pylossless directory that was created
            by the output of the pylossless pipeline. If a pathlib.Path, will
            try to convert to mne_bids.BIDSPath using get_bids_path_from_fname.
        project_root : pathlib.Path | None
            Should be the path to a derivatives/pylossless directory.
        verbose : None
            The verbosity level to set for MNE/mne_bids/pylossless functions.
        """
        # TODO: Fix this pathing indexing, can likely cause errors.
        if project_root is None:
            project_root = Path(__file__).parent.parent.parent
            project_root = project_root / 'assets' / 'test_data'
        self.project_root = Path(project_root)

        self.pipeline = LosslessPipeline()
        self.app = app
        self.raw = None
        self.ica = None
        self.raw_ica = None
        self.fpath = None
        if fpath:
            self.load_recording(fpath)

        self.ica_visualizer = None
        self.eeg_visualizer = None
        self.ica_topo = None
        self.ic_types = None
        self.set_layout()
        self.set_callbacks()

    def set_visualizers(self):
        """Create EEG/ICA time-series dcc.graphs and topomap dcc.graphs."""
        # Setting time-series and topomap visualizers
        if self.ic_types:
            cmap = {ic: ic_label_cmap[ic_type]
                    for ic, ic_type in self.ic_types.items()}
        else:
            cmap = None

        # Using the output of the callback being triggered by
        # a selection of a new file, so that the two callbacks
        # are executed sequentially.
        refresh_inputs = [Input('file-dropdown', 'placeholder')]
        self.ica_visualizer = ICVisualizer(
            self.app, self.raw_ica,
            dash_id_suffix='ica',
            cmap=cmap,
            ic_types=self.ic_types,
            refresh_inputs=refresh_inputs,
            set_callbacks=False)

        self.eeg_visualizer = MNEVisualizer(
            self.app,
            self.raw,
            refresh_inputs=refresh_inputs,
            show_time_slider=False,
            set_callbacks=False)

        input_ = Input(self.eeg_visualizer.dash_ids['graph'], "relayoutData")
        self.ica_visualizer.refresh_inputs.append(input_)
        input_ = Input(self.ica_visualizer.dash_ids['graph'], "relayoutData")
        self.eeg_visualizer.refresh_inputs.append(input_)
        self.eeg_visualizer.set_callback()
        self.ica_visualizer.set_callback()

        self.ica_visualizer.mne_annots = self.eeg_visualizer.mne_annots
        self.ica_visualizer.dash_ids['mne-annotations'] = \
            self.eeg_visualizer.dash_ids['mne-annotations']

        montage = self.raw.get_montage() if self.raw else None
        self.ica_topo = TopoVizICA(self.app, montage, self.ica, self.ic_types,
                                   show_sensors=True,
                                   refresh_inputs=refresh_inputs)

        self.ica_visualizer.new_annot_desc = 'bad_manual'
        self.eeg_visualizer.new_annot_desc = 'bad_manual'

        self.ica_visualizer.update_layout()

    def update_bad_ics(self):
        """Add IC name to raw.info['bads'] after selection by user in app."""
        df = self.pipeline.flagged_ics.data_frame
        ic_names = self.raw_ica.ch_names
        df['ic_names'] = ic_names
        df.set_index('ic_names', inplace=True)
        for ic_name in self.raw_ica.ch_names:
            ic_type = df.loc[ic_name, 'ic_type']
            is_mne_bad = ic_name in self.raw_ica.info['bads']
            was_mne_bad = df.loc[ic_name, 'annotate_method'] == 'manual'
            if is_mne_bad:  # user added channel to info['bads']
                df.loc[ic_name, 'annotate_method'] = 'manual'
                df.loc[ic_name, 'status'] = 'bad'
            elif was_mne_bad and not is_mne_bad:
                df.loc[ic_name, 'annotate_method'] = np.nan
                if ic_type == "brain":
                    df.loc[ic_name, 'status'] = 'good'
        df.reset_index(drop=True, inplace=True)
        # TODO understand why original component values are lost to begin with
        df["component"] = np.arange(df.shape[0])

    def set_layout(self):
        """Create the app.layout for the app object.

        Notes
        -----
        This specifies the layout for all the dash components in the
        qcr dashboard. I.e. it specifies the navbar at the top, the placement
        of the timeseries graphs and topoplot graphs, etc.
        """
        # app.layout must not be None for some of the operations of the
        # visualizers.
        self.app.layout = html.Div([])
        self.set_visualizers()

        # Layout for file control row
        # derivatives_dir = self.project_root / 'derivatives'
        files_list = []
        files_list = [{'label': str(file.name), 'value': str(file)}
                      for file
                      in sorted(self.project_root.rglob("*.edf"))]

        dropdown_text = f'current folder: {self.project_root.resolve()}'
        logo_fpath = '../assets/logo.png'
        folder_button = dbc.Button('Folder', id='folder-selector',
                                   color='primary',
                                   outline=True,
                                   className=CSS['button'],
                                   title=dropdown_text)
        save_button = dbc.Button('Save', id='save-button',
                                 color='info',
                                 outline=True,
                                 className=CSS['button'])
        self.drop_down = dcc.Dropdown(id='file-dropdown',
                                      className=CSS['dropdown'],
                                      placeholder="Select a file",
                                      options=files_list)
        control_header_row = dbc.Row([
                                    dbc.Col([folder_button, save_button],
                                            width={'size': 2}),
                                    dbc.Col([self.drop_down,
                                             html.P(id='dropdown-output')],
                                            width={'size': 6}),
                                    dbc.Col(
                                        html.Img(src=logo_fpath,
                                                 height='40px',
                                                 className=CSS['logo']),
                                        width={'size': 2, 'offset': 2}),
                                      ],
                                     className=CSS['file-row'],
                                     align='center',
                                     )

        # Layout for EEG/ICA and Topo plots row
        timeseries_div = html.Div([self.eeg_visualizer.container_plot,
                                   self.ica_visualizer.container_plot],
                                  id='channel-and-icsources-div',
                                  className=CSS['timeseries-col'])
        visualizers_row = dbc.Row([dbc.Col([timeseries_div], width=8),
                                   dbc.Col(self.ica_topo.container_plot,
                                           className=CSS['topo-col'],
                                           width=4)],
                                  style=STYLE['plots-row'],
                                  className=CSS['plots-row']
                                  )
        # Final Layout
        qc_app_layout = dbc.Container([control_header_row, visualizers_row],
                                      fluid=True, style=STYLE['qc-container'])
        self.app.layout.children.append(qc_app_layout)

    def load_recording(self, fpath, verbose=False):
        """Load the EEG/ICA raw recording from file.

        Parameters
        ----------
        fpath : mne_bids.BIDSPath | pathlib.Path
            Should contain a path to a subject folder in the
            derivatives/pylossless directory that was created by the
            pylossless pipeline.
        """
        self.fpath = Path(fpath)
        # iclabel_fpath = self.fpath.parent /
        #   self.fpath.name.replace("_eeg.edf", "_iclabels.tsv")
        self.pipeline.load_ll_derivative(self.fpath)
        self.raw = self.pipeline.raw
        self.ica = self.pipeline.ica2
        if self.raw:
            info = mne.create_info(self.ica._ica_names,
                                   sfreq=self.raw.info['sfreq'],
                                   ch_types=['eeg'] * self.ica.n_components_,
                                   verbose=verbose)
            sources = self.ica.get_sources(self.raw).get_data()
            self.raw_ica = mne.io.RawArray(sources, info, verbose=verbose)
            self.raw_ica.set_meas_date(self.raw.info['meas_date'])
            self.raw_ica.set_annotations(self.raw.annotations)
            df = self.pipeline.flagged_ics.data_frame
            ic_names = self.raw_ica.ch_names
            df['ic_names'] = ic_names

            bads = [ic_name
                    for ic_name, annot
                    in df[["ic_names", "annotate_method"]].values
                    if annot == "manual"]
            self.raw_ica.info["bads"] = bads
        else:
            self.raw_ica = None

        # pd.read_csv(iclabel_fpath, sep='\t')
        self.ic_types = self.pipeline.flagged_ics.data_frame
        self.ic_types['component'] = [f'ICA{ic:03}'
                                      for ic in self.ic_types.component]
        self.ic_types = self.ic_types.set_index('component')['ic_type']
        self.ic_types = self.ic_types.to_dict()
        cmap = {ic: ic_label_cmap[ic_type]
                for ic, ic_type in self.ic_types.items()}
        self.ica_visualizer.load_recording(self.raw_ica, cmap=cmap,
                                           ic_types=self.ic_types)
        self.eeg_visualizer.load_recording(self.raw)
        self.ica_topo.load_recording(self.raw.get_montage(),
                                     self.ica, self.ic_types)

    def set_callbacks(self):
        """Define additional callbacks that will be used by the qcr app."""
        # TODO: delete this folder selection callback
        """@self.app.callback(
            Output('file-dropdown', 'options'),
            Input('folder-selector', 'n_clicks'),
        )
        def folder_button_clicked(n_clicks):
            if n_clicks:
                with multiprocessing.Pool(processes=1) as pool:
                    folder_path = pool.apply(open_folder_dialog)
                    self.project_root = Path(folder_path)

                files_list = [{'label': str(file.name), 'value': str(file)}
                              for file
                              in sorted(self.project_root.rglob("*.edf"))]
<<<<<<< HEAD
                root.destroy()
                print('***', files_list)
                return files_list  # directory
            return dash.no_update"""
=======
                return files_list
            return dash.no_update
>>>>>>> 9779fe00

        @self.app.callback(
            Output('file-dropdown', 'placeholder'),
            Input('file-dropdown', 'value'),
            prevent_initial_call=True
        )
        def file_selected(value):
            if value:  # on selection of dropdown item
                self.load_recording(value)
                return value

        @self.app.callback(
            Output('dropdown-output', 'children'),
            Input('save-button', 'n_clicks'),
            prevent_initial_call=True
        )
        def save_file(n_clicks):
            self.update_bad_ics()
            self.eeg_visualizer.update_inst_annnotations()
            self.pipeline.save(get_bids_path_from_fname(self.fpath),
                               overwrite=True)
            logger.info('file saved!')
            return dash.no_update

        properties = ["value", "min", "max", "marks"]
        slider_ids = [self.eeg_visualizer.dash_ids['time-slider'],
                      self.ica_visualizer.dash_ids['time-slider']]
        sliders = [self.ica_visualizer.time_slider,
                   self.eeg_visualizer.time_slider]
        decorator_args = []
        for slider_id in slider_ids:
            decorator_args += [Output(slider_id, property)
                               for property in properties]
        for slider_id in slider_ids:
            decorator_args += [Input(slider_id, 'value')]
        decorator_args += [Input('file-dropdown', 'placeholder')]

        @self.app.callback(*decorator_args, prevent_initial_call=True)
        def sync_time_sliders(*args):
            """Sync EEG and ICA-Raw time sliders and refresh upon new file.

            Parameters
            ----------
            eeg_time_slider : dcc.Slider
               The MNEVisualizer.time_slider component property for EEG.
            ica_time_slider : dcc.Slider
                The MNEVisualizer.time_slider component property for ICA Raw.
            selected file : dcc.Dropdown
                The file-dropdown dash component. The placeholder component
                property of this dash-component is used to refresh the time
                sliders when loading a new file.
            Returns
            -------
            For the following component_properties of the EEG time slider and
            ICA raw time slider: value, min, max, marks: Either the new values
            for these components or dash.no_update to prevent updating the
            component property. The returns are in this order:

            1. eeg_visualizer.time_slider.value
            2. ica_visuazlier.time_slider.value
            3. eeg_visualizer.time_slider.min
            4. ica_visualizer.time_slider.min
            5. eeg_visualizer.time_slider.max
            6. ica_visuailzer.time_slider.max
            7. eeg_visualizer.time_slider.marks
            8. ica_visualizer.time_slider.marks

            Notes
            -----
            This callback refreshes slider on new file selection and when
            the slider of the other time-series graph is changed.
            """
            ctx = dash.callback_context
            if ctx.triggered:
                trigger_id = ctx.triggered[0]["prop_id"].split(".")[0]
                if trigger_id == slider_ids[0]:
                    return ([no_update]*len(properties) + [args[0]] +
                            [no_update]*(len(properties)-1))
                if trigger_id == slider_ids[1]:
                    return [args[1]] + [no_update]*(len(properties)*2-1)
                if trigger_id == 'file-dropdown':
                    args = []
                    for slider in sliders[::-1]:
                        args += [getattr(slider, property)
                                 for property in properties]
                    return args

        @self.app.callback(
                Output(self.ica_visualizer.dash_ids['ch-slider'],
                       'value'),
                Output('topo-slider',  'value'),
                Output(self.ica_visualizer.dash_ids['ch-slider'],
                       component_property='min'),
                Output(self.ica_visualizer.dash_ids['ch-slider'],
                       component_property='max'),
                Output('topo-slider',
                       component_property='min'),
                Output('topo-slider',
                       component_property='max'),
                Input(self.ica_visualizer.dash_ids['ch-slider'],
                      'value'),
                Input('topo-slider', 'value'),
                Input('file-dropdown', 'placeholder'),
                prevent_initial_call=True)
        def sync_ica_sliders(ica_ch_slider, ica_topo_slider, selected_file):
            """Sync ICA-Raw and ICA-topo sliders and refresh upon new file."""
            ctx = dash.callback_context
            if ctx.triggered:
                trigger_id = ctx.triggered[0]["prop_id"].split(".")[0]
                if trigger_id == self.ica_visualizer.dash_ids['ch-slider']:
                    # If user dragged the ica-raw ch-slider
                    value = ica_ch_slider
                    # only update the ica-topo slider val.
                    return (no_update, value,
                            no_update, no_update,  # min max 4 ica-raw slider.
                            no_update, no_update)  # min max 4 topo-slider
                if trigger_id == 'topo-slider':
                    # If the user dragged the topoplot slider
                    value = ica_topo_slider
                    # only update the ica-raw ch-slider val
                    return (value, no_update,
                            no_update, no_update,  # min max 4 ica-raw slider
                            no_update, no_update)  # min max 4 topo-slider
                if trigger_id == 'file-dropdown':
                    # If the user selected a new file
                    value = self.ica_visualizer.channel_slider.value
                    min_ = self.ica_visualizer.channel_slider.min
                    max_ = self.ica_visualizer.channel_slider.max
                    # update the val, min, max component-properties for both
                    # the ica-raw ch-slider and topoplot slider
                    return value, value, min_, max_, min_, max_

        @self.app.callback(
                Output(self.eeg_visualizer.dash_ids['ch-slider'],
                       'value'),
                Output(self.eeg_visualizer.dash_ids['ch-slider'],
                       component_property='min'),
                Output(self.eeg_visualizer.dash_ids['ch-slider'],
                       component_property='max'),
                Input('file-dropdown', 'placeholder'),
                prevent_initial_call=True)
        def refresh_eeg_ch_slider(selected_file):
            """Refresh eeg graph ch-slider upon new file selection."""
            ctx = dash.callback_context
            if ctx.triggered:
                trigger_id = ctx.triggered[0]["prop_id"].split(".")[0]
                if trigger_id == 'file-dropdown':
                    # If the user selected a new file
                    value = self.eeg_visualizer.channel_slider.value
                    min_ = self.eeg_visualizer.channel_slider.min
                    max_ = self.eeg_visualizer.channel_slider.max
                    # update the val, min, max component-properties for
                    # the  eeg ch-slider
                    return value, min_, max_<|MERGE_RESOLUTION|>--- conflicted
+++ resolved
@@ -7,13 +7,10 @@
 from pathlib import Path
 
 # file selection
-<<<<<<< HEAD
-=======
 import tkinter as tk
 from tkinter import filedialog
 import multiprocessing
 
->>>>>>> 9779fe00
 import numpy as np
 
 import dash
@@ -280,7 +277,7 @@
     def set_callbacks(self):
         """Define additional callbacks that will be used by the qcr app."""
         # TODO: delete this folder selection callback
-        """@self.app.callback(
+        @self.app.callback(
             Output('file-dropdown', 'options'),
             Input('folder-selector', 'n_clicks'),
         )
@@ -293,15 +290,8 @@
                 files_list = [{'label': str(file.name), 'value': str(file)}
                               for file
                               in sorted(self.project_root.rglob("*.edf"))]
-<<<<<<< HEAD
-                root.destroy()
-                print('***', files_list)
-                return files_list  # directory
-            return dash.no_update"""
-=======
                 return files_list
             return dash.no_update
->>>>>>> 9779fe00
 
         @self.app.callback(
             Output('file-dropdown', 'placeholder'),
