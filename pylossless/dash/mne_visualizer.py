--- conflicted
+++ resolved
@@ -408,19 +408,12 @@
                                       value=self.win_start,
                                       vertical=False,
                                       included=False,
-<<<<<<< HEAD
                                       updatemode='mouseup')
-        self.time_slider_div = html.Div(self.time_slider,
-                                        className=CSS['time-slider-div'])
-=======
-                                      updatemode='mouseup',
-                                      )
         self.time_slider_div = html.Div(self.time_slider,
                                         className=CSS['time-slider-div'],
                                         style={})
         if not self.show_time_slider:
             self.time_slider_div.style.update({'display': 'none'})
->>>>>>> f7e3f3aa
 
     def set_div(self):
         """build the final hmtl.Div to be returned to user."""
