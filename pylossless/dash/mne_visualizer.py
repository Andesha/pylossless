--- conflicted
+++ resolved
@@ -55,13 +55,8 @@
         self.refresh_input = refresh_input
         self.app = app
         self.scalings_arg = scalings
-<<<<<<< HEAD
         self._inst = None
-        self.n_sel_ch = 20  # n of channels to display in plot
-=======
-        self._inst = None        
         self.n_sel_ch = show_n_channels
->>>>>>> 1a38f296
         self.win_start = 0  # min time to disp on plot
         self.win_size = 10  # max time to disp on plot
         self.zoom = zoom
