--- conflicted
+++ resolved
@@ -8,15 +8,10 @@
 from pylossless.dash.qcgui import QCGUI
 
 
-<<<<<<< HEAD
 def get_app(fpath=None, project_root=None, kind="dash"):
     """Wrapper function for calling either Dash or Jupyter
     for Lossless QC procedure."""
 
-=======
-def get_app(fpath=None, kind="dash"):
-    """Return QCR Dash.app object for Dash or JupyterDash."""
->>>>>>> d700fda2
     if kind == "jupyter":
         from jupyter_dash import JupyterDash
         app = JupyterDash(__name__, external_stylesheets=[dbc.themes.SLATE])
