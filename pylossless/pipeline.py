--- conflicted
+++ resolved
@@ -1466,12 +1466,8 @@
         )
         self.flags["ic"].load_tsv(iclabels_bidspath.fpath)
 
-<<<<<<< HEAD
         bpath = derivatives_path.copy()
         self.config_fname = bpath.update(
-=======
-        self.config_path = bpath.update(
->>>>>>> 9052a63f
             extension=".yaml", suffix="ll_config", check=False
         )
         self.load_config()
