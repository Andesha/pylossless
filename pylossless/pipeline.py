# coding: utf-8
from mne.utils import logger
import mne_bids
import numpy as np
from pathlib import Path

# BIDS
import mne

# Co-Registration
from mne.channels.montage import read_custom_montage
from mne.coreg import Coregistration

# nearest neighbours
import pandas as pd
import xarray as xr
import scipy
from scipy.spatial import distance_matrix
from functools import partial
from tqdm.notebook import tqdm

# ICA
from mne.preprocessing import ICA
from mne_icalabel import label_components
from mne_icalabel.annotation import write_components_tsv

from .config import Config

class FlaggedChs(dict):

    def __init__(self, *args, **kwargs):
        super().__init__(*args, **kwargs)
        if 'manual' not in self:
            self['manual'] = []

    def add_flag_cat(self, kind, bad_ch_names):
        self[kind] = bad_ch_names
        self['manual'] = np.unique(np.concatenate(list(self.values())))

    def rereference(self, inst, **kwargs):
        inst.set_eeg_reference(ref_channels=[ch for ch in inst.ch_names
                                             if ch not in self['manual']],
                               **kwargs)


class FlaggedEpochs(dict):

    def __init__(self, *args, **kwargs):
        super().__init__(*args, **kwargs)
        if 'manual' not in self:
            self['manual'] = []

    def add_flag_cat(self, kind, bad_epoch_inds, raw, epochs):
        self[kind] = bad_epoch_inds
        self['manual'] = np.unique(np.concatenate(list(self.values())))
        add_pylossless_annotations(raw, bad_epoch_inds, kind, epochs)


class FlaggedICs(dict):

    def __init__(self, *args, **kwargs):
        super().__init__(*args, **kwargs)
        if 'manual' not in self:
            self['manual'] = []

    def add_flag_cat(self, kind, bad_epoch_inds, raw, epochs):
        self[kind] = bad_epoch_inds
        self['manual'] = np.unique(np.concatenate(list(self.values())))


def chan_variance(epochs, var_measure='sd', epochs_inds=None, ch_names=None,
                  kind='eeg', ica=None, spect_range=()):
    if ch_names is None:
        ch_names = epochs.ch_names

    if kind == 'ica':
        if ica is not None:
            data = ica.get_sources(epochs).get_data()

    elif kind == 'eeg':
        epochs = epochs.copy()
        if epochs_inds is not None:
            epochs = epochs[epochs_inds]
        epochs.load_data()
        epochs.pick(ch_names)
        data = epochs.get_data()

    else:
        raise NotImplementedError

    if var_measure == 'sd':
        return data.std(axis=0)  # returns array of shape (n_chans, n_times)
    if var_measure == 'absmean':
        return np.abs(data).mean(axis=0)

    if var_measure == 'spect':

        #        p=abs(fft(bsxfun(@times,data,hanning(EEG.pnts)'),[],2));
        #        fstep=EEG.srate/EEG.pnts;
        #        f=[fstep:fstep:EEG.srate]-fstep;
        #        [val,ind(1)]=min(abs(f-(g.spectrange(1))));
        #        [val,ind(2)]=min(abs(f-(g.spectrange(2))));
        #        data_sd=squeeze(mean(p(:,ind(1):ind(2),:),2));
        raise NotImplementedError
        return


# TODO change naming of 'init' and init_dir specifically,
# neg/pos/both for lower/upper bound options.
def marks_array2flags(inarray, flag_dim='epoch', init_method='q', init_vals=(),
                      init_dir='both', init_crit=(), flag_method='z_score',
                      flag_vals=(), flag_crit=(), trim=0):

    ''' This function takes an array typically created by chan_variance or
    chan_neighbour_r and marks either periods of time or sources as outliers.
    Often these discovered time periods are artefactual and are marked as such.

     An array of values representating the distribution of values inside an
     epoch are passed to the function. Next, these values are put through one
     of three outlier detection schemes. Epochs that are outliers are marked
     as 1's and are 0 otherwise in a second data array. This array is then
     averaged column-wise or row-wise. Column-wise averaging results in
     flagging of time, while row-wise results in rejection of sources. This
     averaged distribution is put through another round of outlier detection.
     This time, if data points are outliers, they are flagged.

     Output:
     outlier_mask - Mask of periods of time that are flagged as outliers
     outind   - Array of 1's and 0's. 1's represent flagged sources/time.
                Indices are only flagged if out_dist array fall above a second
                outlier threshhold.
     out_dist - Distribution of rejection array. Either the mean row-wise or
                column-wise of outlier_mask.

     Input:
     inarray - Data array created by eiether chan_variance or chan_neighbour_r

    % Varargs:
    % init_dir     - String; one of: 'pos', 'neg', 'both'. Allows looking for
    %                unusually low (neg) correlations, high (pos) or both.
    % flag_dim     - String; one of: 'col', 'row'. Col flags time, row flags
    %                sources.
    % init_method  - String; one of: 'q', 'z', 'fixed'. See method section.
    % init_vals    - See method section.
    % init_crit    - See method section.
    % flag_method  - String; one of: 'q', 'z', 'fixed'. See method section.
    %                Second pass responsible for flagging aggregate array.
    % flag_vals    - See method section. Second pass for flagging.
    % flag_crit    - See method section. Second pass for flagging.
    % trim         - Numerical value of trimmed mean and std. Only valid for z.
    %
    % Methods:
    % fixed - This method does no investigation if the distribution. Instead
    %         specific criteria are given via vals and crit. If fixed
    %         is selected for the init_method option, only init_vals should be
    %         filled while init_crit is to be left empty. This would have the
    %         effect of marking some interval, e.g. [0 50] as being an outlier.
    %         If fixed is selected for flag_method, only flag_crit should be
    %         filled. This translates to a threshhold that something must pass
    %         to be flagged. i.e. if 0.2 (20%) of channels are behaving as
    %         outliers, then the period of time is flagged. Conversely if
    %         flag_dim is row, if a source is bad 20% of the time it is marked
    %         as a bad channel.
    %
    % q     - Quantile method. init_vals allows for the specification of which
    %         quantiles to use, e.g. [.3 .7]. When using flag_vals only specify
    %         one quantile, e.g [.7]. The absolute difference between the
    %         median and these quantiles returns a distance. init_crit and
    %         flag_crit scales this distance. If values are found to be outside
    %         of this, they are flagged.
    %
    % z     - Typical Z score calculation for distance. Vals and crit options
    %         not used for this methodology. See trim option above for control.
    '''

    # if flagdir is column wise rotate the inarray.
    if flag_dim == 'ch':
        inarray = inarray.T

    # return flags indices (outind) from input measure (inarray)

    # Calculate mean and standard deviation for each column
    if init_method == 'q':

        if len(init_vals) == 1:
            qval = [.5 - init_vals[0], .5, .5 + init_vals[0]]
        elif len(init_vals) == 2:
            qval = [init_vals[0], .5, init_vals[1]]
        elif len(init_vals) == 3:
            qval = init_vals
        else:
            raise ValueError('init_vals argument must be 1, 2, or 3')

        m_dist = np.percentile(inarray, qval[1]*100, axis=0)
        l_dist = np.percentile(inarray, qval[0]*100, axis=0)
        u_dist = np.percentile(inarray, qval[2]*100, axis=0)
        l_out = m_dist - (m_dist - l_dist) * init_crit
        u_out = m_dist + (u_dist - m_dist) * init_crit

    elif init_method == 'z':

        m_dist = scipy.stats.mstats.trimmed_mean(inarray, [trim, 1-trim],
                                                 axis=0)
        s_dist = scipy.stats.mstats.trimmed_std(inarray,  [trim, 1-trim],
                                                axis=0)
        l_dist = m_dist - s_dist
        u_dist = m_dist + s_dist
        l_out = m_dist - s_dist * init_crit
        u_out = m_dist + s_dist * init_crit

    elif init_method == 'fixed':
        l_out, u_out = init_vals

    # flag outlying values
    outlier_mask = np.zeros_like(inarray, dtype=bool)

    if init_dir == 'pos' or init_dir == 'both':  # for positive outliers
        outlier_mask = outlier_mask | (inarray > u_out)

    if init_dir == 'neg' or init_dir == 'both':  # for negative outliers
        outlier_mask = outlier_mask | (inarray < l_out)

    # average column of outlier_mask
    critrow = outlier_mask.mean(1)

    # set the flag index threshold (may add quantile option here as well)
    if flag_method == 'fixed':
        rowthresh = flag_crit

    elif flag_method == 'z_score':
        mccritrow = np.mean(critrow)
        sccritrow = np.std(critrow)
        rowthresh = mccritrow + sccritrow * flag_crit

    elif flag_method == 'q':
        qval = [.5, flag_vals]
        mccritrow = np.quantile(critrow, qval[0])
        sccritrow = np.quantile(critrow, qval[1])
        rowthresh = mccritrow + (sccritrow - mccritrow) * flag_crit

    else:
        raise ValueError("flag_method must be flag_method, z_score, or q")

    # get indices of rows beyond threshold
    # outind = np.where(critrow > rowthresh)[0]
    outind = np.where(critrow > rowthresh)[0]

    # if flagdir is column wise rotate the outlier_mask and ouind.
    if flag_dim == 'ch':
        inarray = inarray.T
        outlier_mask = outlier_mask.T
        outind = outind.T

    out_dist = np.array([m_dist, l_dist, u_dist, l_out, u_out])

    return outlier_mask, outind, out_dist


def add_pylossless_annotations(raw, inds, event_type, epochs):
    # Concatenate epoched data back to continuous data
    t_onset = epochs.events[inds, 0] / epochs.info['sfreq']
    duration = np.ones_like(t_onset) / epochs.info['sfreq'] * len(epochs.times)
    description = [f'bad_pylossless_{event_type}'] * len(t_onset)
    annotations = mne.Annotations(t_onset, duration, description,
                                  orig_time=raw.annotations.orig_time)
    raw.set_annotations(raw.annotations + annotations)
    return raw


def chan_neighbour_r(epochs, nneigbr, method):

    ''' This function computes the correlation matricies to be passed to
     markup functions to either reject periods of time or individual sources.

     Output:
     EEG         - Standard EEG structure
     m_neighbr_r - Data array to pass to flagging function
     chandist    - Matrix storing distance between channels
     y           - Sorted list of channel distances
     chan_win_sd - Std of EEG.data for quick use (not really necessary)

     Input:
     EEG     - Standard EEG structure
     nneigbr - Number of neighbours to compare in open interval
     method  - String; one of: 'max', 'mean', 'trimmean'. This is the function
               which aggregates the neighbours into one value.

     chan_inds  - Array of 1's and 0's marking which channels to consider.
                  See epoch_inds.
     epoch_inds - Array of 1's and 0's marking epochs to consider. Typically
                  this array is created via marks_label2index.
     '''

    chan_locs = pd.DataFrame(epochs.get_montage().get_positions()['ch_pos']).T
    chan_dist = pd.DataFrame(distance_matrix(chan_locs, chan_locs),
                             columns=chan_locs.index,
                             index=chan_locs.index)
    rank = chan_dist.rank('columns', ascending=True) - 1
    rank[rank == 0] = np.nan
    nearest_neighbor = pd.DataFrame({ch_name: row.dropna()
                                                 .sort_values()[:nneigbr]
                                                 .index.values
                                     for ch_name, row in rank.iterrows()}).T

    r_list = []
    for name, row in tqdm(list(nearest_neighbor.iterrows())):
        this_ch = epochs.get_data(name)
        nearest_chs = epochs.get_data(list(row.values))
        this_ch_xr = xr.DataArray([this_ch * np.ones_like(nearest_chs)],
                                  dims=['ref_chan', 'epoch',
                                        'channel', 'time'],
                                  coords={'ref_chan': [name]})
        nearest_chs_xr = xr.DataArray([nearest_chs],
                                      dims=['ref_chan', 'epoch',
                                            'channel', 'time'],
                                      coords={'ref_chan': [name]})
        r_list.append(xr.corr(this_ch_xr, nearest_chs_xr, dim=['time']))

    c_neigbr_r = xr.concat(r_list, dim='ref_chan')

    if method == 'max':
       m_neigbr_r = xr.apply_ufunc(np.abs, c_neigbr_r).max(dim='channel')

    elif method == 'mean':
        m_neigbr_r = xr.apply_ufunc(np.abs, c_neigbr_r).mean(dim='channel')

    elif method == 'trimmean':
        trim_mean_10 = partial(scipy.stats.trim_mean,
                               proportiontocut=0.1, axis=0)
        m_neigbr_r = xr.apply_ufunc(np.abs, c_neigbr_r)\
                              .reduce(trim_mean_10, dim='channel')

    return m_neigbr_r.transpose("epoch", "ref_chan")


def ve_trimmean(data, ptrim, axis=0):
    return ve_trim_var(data, ptrim, np.mean, axis)


def ve_trimstd(data, ptrim, axis=0):
    return ve_trim_var(data, ptrim, np.std, axis)


def ve_trim_var(data, ptrim, func, axis=0):
    if ptrim >= 1:
        ptrim /= 100
    ptrim /= 2

    # Take 1/2 of the requested amount off the top and off the bottom
    data_srt = np.sort(data, axis=axis)
    ntrim = np.round(data.shape[axis]*ptrim)
    indices = np.arange(ntrim, data.shape[axis]-ntrim).astype(int)
    if axis:
        return func(data_srt[:, indices], axis=axis)
    return func(data_srt[indices, :], axis=axis)


# TODO check that annot type contains all unique flags
def marks_flag_gap(raw, min_gap_ms, included_annot_type=None,
                   out_annot_name='bad_pylossless_gap'):
    if included_annot_type is None:
        included_annot_type = ('bad_pylossless_ch_sd', 'bad_pylossless_low_r',
                               'bad_pylossless_ic_sd1', 'bad_pylossless_gap')

    if len(raw.annotations) == 0:
        return mne.Annotations([], [], [], orig_time=raw.annotations.orig_time)

    ret_val = np.array([[annot['onset'], annot['duration']]
                        for annot in raw.annotations
                        if annot['description'] in included_annot_type]).T

    if len(ret_val) == 0:
        return mne.Annotations([], [], [], orig_time=raw.annotations.orig_time)

    onsets, durations = ret_val
    offsets = onsets + durations
    gaps = np.array([min(onset - offsets[offsets < onset])
                     if np.sum(offsets < onset) else np.inf
                     for onset in onsets[1:]])
    gap_mask = gaps < min_gap_ms / 1000

    return mne.Annotations(onset=onsets[1:][gap_mask] - gaps[gap_mask],
                           duration=gaps[gap_mask],
                           description=out_annot_name,
                           orig_time=raw.annotations.orig_time)


def coregister(raw_edf, fiducials="estimated",  # get fiducials from fsaverage
               show_coreg=False, verbose=False):

    plot_kwargs = dict(subject='fsaverage',
                       surfaces="head-dense", dig=True, show_axes=True)

    coreg = Coregistration(raw_edf.info, 'fsaverage', fiducials=fiducials)
    coreg.fit_fiducials(verbose=verbose)
    coreg.fit_icp(n_iterations=20, nasion_weight=10., verbose=verbose)

    if show_coreg:
        mne.viz.plot_alignment(raw_edf.info, trans=coreg.trans, **plot_kwargs)

    return coreg.trans['trans'][:-1].ravel()


# Warp locations to standard head surface:
def warp_locs(self, raw):
    if 'montage_info' in self.config['replace_string']:
        if isinstance(self.config['replace_string']['montage_info'], str):
            pass
            # TODO if it is a BIDS channel tsv, load the tsv,sd_t_f_vals
            # else read the file that is assumed to be a transformation matrix.
        else:
            pass
            # raw = (warp_locs(raw, c01_config['ref_loc_file'],
            # 'transform',[[montage_info]],
            # 'manual','off'))
            # MNE does not apply the transform to the montage permanently.


class LosslessPipeline():

    def __init__(self, config_fname):
        self.flagged_chs = FlaggedChs()
        self.flagged_epochs = FlaggedEpochs()
        self.flagged_ics = FlaggedICs()
        self.config_fname = config_fname
        self.load_config()
        #self.init_variables = read_config(init_fname)
        #init_path = Path(self.config['out_path']) / self.config["project"]['id']
        #init_path.mkdir(parents=True, exist_ok=True)
        self.ica1 = None
        self.ica2 = None
        self.ic_labels = None

    def load_config(self):
        self.config = Config(self.config_fname).read()

    def set_montage(self, raw):
        analysis_montage = self.config['project']['analysis_montage']
        if analysis_montage == "" and raw.get_montage() is not None:
            # No analysis montage has been specified and raw already has
            # a montage. Nothing to do; just return. This can happen
            # with a BIDS dataset automatically loaded with its corresponding
            # montage.
            return

        if analysis_montage in mne.channels.montage.get_builtin_montages():
            # If chanlocs is a string of one the standard MNE montages
            montage = mne.channels.make_standard_montage(analysis_montage)
            raw.set_montage(montage, **self.config['project']['set_montage_kwargs'])
        else:  # If the montage is a filepath of a custom montage
            raise ValueError('self.config["project"]["analysis_montage"]'
                             ' should be one of the default MNE montages as'
                             ' specified by mne.channels.get_builtin_montages().')
            # montage = read_custom_montage(chan_locs)

    def get_epochs(self, raw, detrend=None, preload=True):
        tmin = self.config['epoching']['epochs_args']['tmin']
        tmax = self.config['epoching']['epochs_args']['tmax']
        overlap = self.config['epoching']['overlap']
        events = mne.make_fixed_length_events(raw, duration=tmax-tmin,
                                       overlap=overlap)
        
        epoching_kwargs = self.config['epoching']['epochs_args']
        if detrend is not None:
            epoching_kwargs['detrend'] = detrend
        epochs = mne.Epochs(raw, events=events,
                            preload=preload, **epoching_kwargs)
        epochs = (epochs.pick(picks=None, exclude='bads')
                        .pick(picks=None,
                              exclude=list(self.flagged_chs['manual'])))
        self.flagged_chs.rereference(epochs)

        return epochs

    def run_staging_script(self):
        # TODO
        if 'staging_script' in self.config:
            staging_script = Path(self.config['staging_script'])
            if staging_script.exists():
                exec(staging_script.open().read())

    def flag_outlier_chs(self, raw):
        # Window the continuous data
        # logging_log('INFO', 'Windowing the continous data...');
        epochs = self.get_epochs(raw)

        # Determines comically bad channels,
        # and leaves them out of average rereference
        trim_ch_sd = chan_variance(epochs)  # std across epochs for each chan

        # Measure how diff the std of 1 channel is with respect
        # to other channels (nonparametric z-score)
        ch_dist = (trim_ch_sd - np.median(trim_ch_sd, axis=0))
        ch_dist /= np.diff(np.percentile(trim_ch_sd, [30, 70], axis=0), axis=0)

        mean_ch_dist = np.mean(ch_dist, axis=1)

        # find the median and 30 and 70 percentiles
        # of the mean of the channel distributions
        mdn = np.median(mean_ch_dist)
        deviation = np.diff(np.percentile(mean_ch_dist, [30, 70]))

        mask = mean_ch_dist > mdn+6*deviation
        bad_ch_names = np.array(epochs.ch_names)[mask]
        self.flagged_chs.add_flag_cat(kind='outliers',
                                      bad_ch_names=bad_ch_names)
        self.flagged_chs.rereference(raw)

    def flag_ch_sd(self, raw):

        epochs = self.get_epochs(raw)
        data_sd = epochs.get_data().std(axis=-1)

        # flag epochs for ch_sd
        if 'epoch_ch_sd' in self.config:
            if 'init_method' in self.config['epoch_ch_sd']:
                if self.config['epoch_ch_sd']['init_method'] is None:
                    del self.config['epoch_ch_sd']['init_method']
                elif self.config['epoch_ch_sd']['init_method'] not in ('q','z','fixed'):         
                    raise NotImplementedError
        kwargs = self.config['epoch_ch_sd']
        flag_sd_t_inds = marks_array2flags(data_sd, flag_dim='epoch',
                                           **kwargs)[1]

        self.flagged_epochs.add_flag_cat('ch_sd', flag_sd_t_inds, raw, epochs)

        # flag channels for ch_sd
        flag_sd_ch_inds = marks_array2flags(data_sd, flag_dim='ch',
                                            **self.config['ch_ch_sd'])[1]

        bad_ch_names = np.array(epochs.ch_names)[flag_sd_ch_inds]
        self.flagged_chs.add_flag_cat(kind='ch_sd',
                                      bad_ch_names=bad_ch_names)
        self.flagged_chs.rereference(raw)

    def flag_ch_low_r(self, raw):
        ''' Checks neighboring channels for
            too high or low of a correlation.'''

        # Calculate nearest neighbout correlation on
        # non-'manual' flagged channels and epochs...
        epochs = self.get_epochs(raw)

        n_nbr_ch = self.config['nearest_neighbors']['n_nbr_ch']
        data_r_ch = chan_neighbour_r(epochs, n_nbr_ch, 'max')

        # Create the window criteria vector for flagging low_r chan_info...
        flag_r_ch_inds = marks_array2flags(data_r_ch.values.T, flag_dim='ch',
                                           init_dir='neg',
                                           **self.config['ch_low_r'])[1]

        # Edit the channel flag info structure
        bad_ch_names = data_r_ch.ref_chan[flag_r_ch_inds].values.tolist()
        self.flagged_chs.add_flag_cat(kind='low_r', bad_ch_names=bad_ch_names)

        return data_r_ch

    def flag_ch_bridge(self, raw, data_r_ch):
        # Uses the correlation of neighboors
        # calculated to flag bridged channels.

        msr = np.median(data_r_ch, 0) / scipy.stats.iqr(data_r_ch, 0)

        mask = (msr > (ve_trimmean(msr[:, None],
                                   self.config['bridge']['bridge_trim'], 0) +
                       ve_trimstd(msr[:, None],
                                  self.config['bridge']['bridge_trim'], 0) *
                       self.config['bridge']['bridge_z'])
                )

        bad_ch_names = data_r_ch.ref_chan.values[mask]
        self.flagged_chs.add_flag_cat(kind='bridge',
                                      bad_ch_names=bad_ch_names)

    def flag_ch_rank(self, raw, data_r_ch, pick_types='eeg'):
        '''Flags the channel that is the least unique,
        the channel to remove prior to ICA in
        order to account for the rereference rank deficiency.'''

        epochs = self.get_epochs(raw).pick(pick_types)
        x = data_r_ch.sel(ref_chan=epochs.ch_names)
        inds = x.argmax(dim=["epoch", "ref_chan"])["ref_chan"]
        bad_ch_names = [str(x.ref_chan[inds].values)]
        self.flagged_chs.add_flag_cat(kind='rank',
                                      bad_ch_names=bad_ch_names)

        self.flagged_chs.rereference(raw)

    def flag_epoch_low_r(self, raw, data_r_ch):
        ''' Similarly to the neighbor r calculation
         done between channels this section looks at the correlation,
         but between all channels and for epochs of time.
         Time segments are flagged for removal.'''

        epochs = self.get_epochs(raw)
        n_nbr_epoch = self.config['nearest_neighbors']['n_nbr_epoch']
        data_r_ch = chan_neighbour_r(epochs, n_nbr_epoch, 'max')

        flag_r_t_inds = marks_array2flags(data_r_ch.values.T, flag_dim='epoch',
                                          init_dir='neg',
                                          **self.config['epoch_low_r'])[1]

        self.flagged_epochs.add_flag_cat('low_r', flag_r_t_inds, raw, epochs)

    def flag_epoch_gap(self, raw):
        annots = marks_flag_gap(raw, self.config['epoch_gap']['min_gap_ms'])
        raw.set_annotations(raw.annotations + annots)

    def run_ica(self, raw, run):
        ica_kwargs = self.config['ica']['ica_args'][run]
        if 'max_iter' not in ica_kwargs:
            ica_kwargs['max_iter'] = 'auto'
        if 'random_state' not in ica_kwargs:
            ica_kwargs['random_state'] = 97

        epochs = self.get_epochs(raw)
        if run == 'run1':
            self.ica1 = ICA(**ica_kwargs)
            self.ica1.fit(epochs)

        elif run == 'run2':
            self.ica2 = ICA(**ica_kwargs)
            self.ica2.fit(epochs)
            self.ic_labels = label_components(epochs, self.ica2,
                                              method="iclabel")
        else:
            raise ValueError("The `run` argument must be 'run1' or 'run2'")

    def flag_epoch_ic_sd1(self, raw):
        '''Calculates the IC standard Deviation by epoch window. Flags windows with
           too much standard deviation.'''

        # Calculate IC sd by window
        epochs = self.get_epochs(raw)
        epoch_ic_sd1 = chan_variance(epochs, kind='ica', ica=self.ica1)

        # Create the windowing sd criteria
        kwargs = self.config['ica']['ic_ic_sd']
        flag_epoch_ic_inds = marks_array2flags(epoch_ic_sd1.T,
                                               flag_dim='epoch', **kwargs)[1]

        self.flagged_epochs.add_flag_cat('ic_sd1', flag_epoch_ic_inds,
                                         raw, epochs)

        # icsd_epoch_flags=padflags(raw, icsd_epoch_flags,1,'value',.5);

    def save(self, raw, bids_path):
        lossless_suffix = bids_path.suffix + '_ll'
        lossless_root = bids_path.root / 'derivatives' / 'pylossless'
        derivatives_path = bids_path.copy().update(suffix=lossless_suffix,
                                                   root=lossless_root,
                                                   check=False
                                                   )
        mne_bids.write_raw_bids(raw,
                                derivatives_path,
                                overwrite=True,
                                format='EDF',
                                allow_preload=True)
                                #  TODO address derivatives support in MNE bids.
<<<<<<< HEAD
=======
                                # use shutils ( or pathlib?) to rename file with ll suffix
>>>>>>> a3b43bb8

        # Save ICAs
        for this_ica, self_ica, in zip(['ica1', 'ica2'],
                                       [self.ica1, self.ica2]):
            ica_bidspath = derivatives_path.copy().update(extension='.fif',
                                                          suffix=this_ica,
                                                          check=False)
            self_ica.save(ica_bidspath)

        # Save IC labels
        iclabels_bidspath = derivatives_path.copy().update(extension='.tsv',
                                                           suffix='iclabels',
                                                           check=False)
        write_components_tsv(self.ica2, iclabels_bidspath)


        # TODO epoch marks and ica marks are not currently saved into annotations
        #raw.save(derivatives_path, overwrite=True, split_naming='bids')

    def run(self, bids_path, save=True):
        raw = mne_bids.read_raw_bids(bids_path)
        raw.load_data()
        self.set_montage(raw)

        # Execute the staging script if specified.
        self.run_staging_script()

        # Determine comically bad channels,
        # and leave them out of average reference
        self.flag_outlier_chs(raw)

        # flag epochs and channels based on large Channel Stdev.
        self.flag_ch_sd(raw)

        # Filter lowpass/highpass
        raw.filter(**self.config['filtering']['filter_args'])

        # Filter notch
        notch_args = self.config['filtering']['notch_filter_args']
        spectrum_fit_method = ('method' in notch_args and
                               notch_args['method'] == 'spectrum_fit')
        if notch_args['freqs'] or spectrum_fit_method:
            # in raw.notch_filter, freqs=None is ok if method=='spectrum_fit'
            raw.notch_filter(**notch_args)
        else:
            logger.info('No notch filter arguments provided. Skipping')

        # calculate nearest neighbort r values
        data_r_ch = self.flag_ch_low_r(raw)

        # Identify bridged channels
        self.flag_ch_bridge(raw, data_r_ch)

        # FLAG RANK CHAN
        self.flag_ch_rank(raw, data_r_ch)

        # Calculate nearest neighbour R values for epochs
        self.flag_epoch_low_r(raw, data_r_ch)

        # flag very small time periods between flagged time
        self.flag_epoch_gap(raw)

        # Run ICA
        self.run_ica(raw, 'run1')

        # Calculate IC SD
        self.flag_epoch_ic_sd1(raw)

<<<<<<< HEAD
        # TODO integrate labels from IClabels to self.flagged_ics
=======
        # TODO 2ND ICA excluding flagged component times
>>>>>>> a3b43bb8
        self.run_ica(raw, 'run2')

        self.flag_epoch_gap(raw)

        if save:
            self.save(raw, bids_path)

    def run_dataset(self, paths):
        for path in paths:
            self.run(path)


"""def pad_flags(raw, flags, npad, varargin):
    ''' Function which given an array 'flags' of values,
     prepends and appends a value around a given nonzero block of data
     in the given array. This value can be customized via the vararg 'value'.
     (e.g. 'value',0.5)'''


    for np=1:npad:
        for i=1:size(flags,3)-1:
            if any(flags(:,:,i+1)) && ~any(flags(:,:,i)):
                flags(:,:,i)=g.value
            if any(flags(:,:,(EEG.trials-(i-1))-1)) && ~any(flags(:,:,EEG.trials-(i-1))):
                flags(:,:,EEG.trials-(i-1))=g.value"""<|MERGE_RESOLUTION|>--- conflicted
+++ resolved
@@ -657,10 +657,7 @@
                                 format='EDF',
                                 allow_preload=True)
                                 #  TODO address derivatives support in MNE bids.
-<<<<<<< HEAD
-=======
                                 # use shutils ( or pathlib?) to rename file with ll suffix
->>>>>>> a3b43bb8
 
         # Save ICAs
         for this_ica, self_ica, in zip(['ica1', 'ica2'],
@@ -729,11 +726,7 @@
         # Calculate IC SD
         self.flag_epoch_ic_sd1(raw)
 
-<<<<<<< HEAD
         # TODO integrate labels from IClabels to self.flagged_ics
-=======
-        # TODO 2ND ICA excluding flagged component times
->>>>>>> a3b43bb8
         self.run_ica(raw, 'run2')
 
         self.flag_epoch_gap(raw)
