--- conflicted
+++ resolved
@@ -684,13 +684,8 @@
                                 overwrite=True,
                                 format='EDF',
                                 allow_preload=True)
-<<<<<<< HEAD
-                                #  TODO address derivatives support in MNE bids.
-                                # use shutils ( or pathlib?) to rename file with ll suffix
-=======
         #  TODO address derivatives support in MNE bids.
         # use shutils ( or pathlib?) to rename file with ll suffix
->>>>>>> cf1ed021
 
         # Save ICAs
         for this_ica, self_ica, in zip(['ica1', 'ica2'],
@@ -726,8 +721,7 @@
         # 3-4.flag epochs and channels based on large Channel Stdev.
         self.flag_ch_sd(raw)
 
-<<<<<<< HEAD
-        # Filter
+        # 5.a. Filter lowpass/highpass
         raw.filter(**self.config['filtering']['filter_args'])
 
         if 'notch_filter_args' in self.config['filtering']:
@@ -737,10 +731,6 @@
                 logger.debug('No notch filter arguments provided. Skipping')
             else:
                 raw.notch_filter(**notch_args)
-=======
-        # 5.a. Filter lowpass/highpass
-        raw.filter(**self.config['filtering']['filter_args'])
->>>>>>> cf1ed021
 
         # 5.b. Filter notch
         notch_args = self.config['filtering']['notch_filter_args']
