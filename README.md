--- conflicted
+++ resolved
@@ -17,13 +17,8 @@
 
 The following are implementation requirements of the pipeline that meets the above assumptions:
 
-<<<<<<< HEAD
-* Expert manual review is important and must be possible
-* Researcher must be able to free to manipulate their data before and after the pipeline easily
-=======
 * Expert manual review, or quality control (QC) is important and must be possible
 * Researcher must be able to freely manipulate their data before and after the pipeline
->>>>>>> a1462cc6
 * The pipeline must be able to be effective on large datasets
 
 ### Pipeline stages
